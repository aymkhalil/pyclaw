--- conflicted
+++ resolved
@@ -15,18 +15,18 @@
 class Solution(object):
     r"""
     Pyclaw patch container class
-        
+
     :Input and Output:
-    
+
         Input and output of solution objects is handle via the io package.
         Solution contains the generic methods :meth:`write`, :meth:`read` and
         :meth:`plot` which then figure out the correct method to call.  Please
-        see the io package for the particulars of each format and method and 
+        see the io package for the particulars of each format and method and
         the methods in this class for general input and output information.
-    
+
     :Properties:
-    
-        If there is only one state and patch belonging to this solution, 
+
+        If there is only one state and patch belonging to this solution,
         the solution will appear to have many of the attributes assigned to its
         one state and patch.  Some parameters that have in the past been
         parameters for all patch,s are also reachable although Solution does not
@@ -36,27 +36,27 @@
             'dimensions'
         State Attributes:
             't','num_eqn','q','aux','capa','problem_data'
-            
-            
+
+
     :Initialization:
-        
+
         The initialization of a Solution can happen one of these ways
-        
+
             1. `args` is empty and an empty Solution is created
             2. `args` is an integer (the number of components of q), a single
                State, or a list of States and is followed
                by the appropriate :ref:`geometry <pyclaw_geometry>` object
                which can be one of:
-                
+
                  - (:class:`~pyclaw.geometry.Domain`)
                  - (:class:`~pyclaw.geometry.Patch`) - A domain is created
                    with the patch or list of patches provided.
-                 - (:class:`~pyclaw.geometry.Dimension`) - A domain and 
-                   patch is created with the dimensions or list of 
+                 - (:class:`~pyclaw.geometry.Dimension`) - A domain and
+                   patch is created with the dimensions or list of
                    dimensions provided.
-            3. `args` is a variable number of arguments that describes the 
+            3. `args` is a variable number of arguments that describes the
                location of a file to be read in to initialize the object
-    
+
     :Examples:
 
         >>> import clawpack.pyclaw as pyclaw
@@ -82,7 +82,7 @@
             self.__dict__[key] = value
 
     # ========== Attributes ==================================================
-    
+
     # ========== Properties ==================================================
     @property
     def state(self):
@@ -99,18 +99,18 @@
         object is initialized by loading frame from file"""
         return self._start_frame
     _start_frame = 0
-       
+
 
     # ========== Class Methods ===============================================
     def __init__(self,*arg,**kargs):
         r"""Solution Initiatlization Routine
-        
+
         See :class:`Solution` for more info.
         """
 
         # select package to build solver objects from, by default this will be
         # the package that contains the module implementing the derived class
-        # for example, if Solution is implemented in 'clawpack.petclaw.solution', then 
+        # for example, if Solution is implemented in 'clawpack.petclaw.solution', then
         # the computed claw_package will be 'clawpack.petclaw'
 
         import sys
@@ -179,16 +179,16 @@
                 self.states.append(State(self.domain,arg[0]))
             if self.states == [] or self.domain is None:
                 raise Exception("Invalid argument list")
-                
-                
+
+
     def is_valid(self):
         r"""
         Checks to see if this solution is valid
-        
+
         The Solution checks to make sure it is valid by checking each of its
         states.  If an invalid state is found, a message is logged what
         specifically made this solution invalid.
-       
+
         :Output:
          - (bool) - True if valid, false otherwise
         """
@@ -201,51 +201,51 @@
         for state in self.states:
             output = output + str(state)
         return str(output)
-    
-    
+
+
     def set_all_states(self,attr,value,overwrite=True):
         r"""
         Sets all member states attribute 'attr' to value
-        
+
         :Input:
          - *attr* - (string) Attribute name to be set
          - *value* - (id) Value for attribute
-         - *overwrite* - (bool) Whether to overwrite the attribute if it 
+         - *overwrite* - (bool) Whether to overwrite the attribute if it
            already exists.  ``default = True``
         """
         for state in self.states:
             if getattr(state,attr) is None or overwrite:
-                setattr(state,attr,value) 
-    
-                    
+                setattr(state,attr,value)
+
+
     def _get_base_state_attribute(self, name):
         r"""
         Return base state attribute
-        
+
         :Output:
          - (id) - Value of attribute from ``states[0]``
         """
         return getattr(self.states[0],name)
-    
-    
+
+
     def __copy__(self):
         return self.__class__(self)
-    
-    
+
+
     def __deepcopy__(self,memo={}):
         import copy
         # Create basic container
         result = self.__class__()
         result.__init__()
-        
+
         # Populate the states
         for state in self.states:
             result.states.append(copy.deepcopy(state))
         result.domain = copy.deepcopy(self.domain)
-        
+
         return result
-    
-    
+
+
     # ========== IO Functions ================================================
     def write(self,frame,path='./',file_format='ascii',file_prefix=None,
                 write_aux=False,options={},write_p=False):
@@ -258,15 +258,15 @@
 
         :Input:
          - *frame* - (int) Frame number to append to the file output
-         - *path* - (string) Root path, will try and create the path if it 
+         - *path* - (string) Root path, will try and create the path if it
            does not already exist. ``default = './'``
-         - *format* - (string or list of strings) a string or list of strings 
+         - *format* - (string or list of strings) a string or list of strings
            containing the desired output formats. ``default = 'ascii'``
          - *file_prefix* - (string) Prefix for the file name.  Defaults to
            the particular io modules default.
-         - *write_aux* - (book) Write the auxillary array out as well if 
+         - *write_aux* - (book) Write the auxillary array out as well if
            present. ``default = False``
-         - *options* - (dict) Dictionary of optional arguments dependent on 
+         - *options* - (dict) Dictionary of optional arguments dependent on
            which format is being used. ``default = {}``
         """
         # Determine if we need to create the path
@@ -275,7 +275,7 @@
             try:
                 os.makedirs(path)
             except OSError:
-                print "directory already exists, ignoring"  
+                print "directory already exists, ignoring"
 
         # Call the correct write function based on the output format
         if isinstance(file_format,str):
@@ -283,25 +283,14 @@
         elif isinstance(file_format,list):
             format_list = file_format
 
-<<<<<<< HEAD
-        if 'petsc' in format_list:
-            from clawpack.petclaw import io
-            write_func = io.petsc.write
-        elif 'multifab' in format_list:
-            from clawpack.boxclaw import io
-            write_func = io.multifab.write
-        else:
-            from clawpack.pyclaw import io
-            write_func = io.ascii.write
-
-=======
->>>>>>> e646b1af
-
         # Loop over list of formats requested
         for form in format_list:
             if 'petsc' in form:
                 from clawpack.petclaw import io
                 write_func = io.petsc.write
+            elif 'multifab' in form:
+                from clawpack.boxclaw import io
+                write_func = io.multifab.write
             else:
                 from clawpack.pyclaw import io
                 write_func = getattr(getattr(io,form),'write')
@@ -317,46 +306,46 @@
             msg = "Wrote out solution in format %s for time t=%s" % (form,self.t)
             logging.getLogger('pyclaw.io').info(msg)
 
-        
+
     def read(self,frame,path='./_output',file_format='ascii',file_prefix=None,
                 read_aux=True,options={}, **kargs):
         r"""
         Reads in a Solution object from a file
-        
-        Reads in and initializes this Solution with the data specified.  This 
-        function will raise an IOError if it was unsuccessful.  
+
+        Reads in and initializes this Solution with the data specified.  This
+        function will raise an IOError if it was unsuccessful.
 
         Any format must conform to the following call signiture and return
         True if the file has been successfully read into the given solution or
         False otherwise.  Options is a dictionary of parameters that each
         format can specify.  See the ascii module for an example.::
-        
+
             read_<format>(solution,path,frame,file_prefix,options={})
-            
+
         ``<format>`` is the name of the format in question.
-        
+
         :Input:
          - *frame* - (int) Frame number to be read in
-         - *path* - (string) Base path to the files to be read. 
+         - *path* - (string) Base path to the files to be read.
            ``default = './'``
-         - *file_format* - (string) Format of the file, should match on of the 
+         - *file_format* - (string) Format of the file, should match on of the
            modules inside of the io package.  ``default = 'ascii'``
-         - *file_prefix* - (string) Name prefix in front of all the files, 
+         - *file_prefix* - (string) Name prefix in front of all the files,
            defaults to whatever the format defaults to, e.g. fort for ascii
-         - *options* - (dict) Dictionary of optional arguments dependent on 
+         - *options* - (dict) Dictionary of optional arguments dependent on
            the format being read in.  ``default = {}``
-            
+
         :Output:
          - (bool) - True if read was successful, False otherwise
         """
-        
+
         if file_format=='petsc':
             from clawpack.petclaw import io
             read_func = io.petsc.read
         elif file_format == 'binary':
-            from clawpack.pyclaw import io 
+            from clawpack.pyclaw import io
             read_func = io.binary.read
-        elif file_format=='ascii': 
+        elif file_format=='ascii':
             from clawpack.pyclaw import io
             read_func = io.ascii.read
 
@@ -367,8 +356,8 @@
             read_func(self,frame,path,file_prefix=file_prefix,
                                     read_aux=read_aux,options=options)
         logging.getLogger('pyclaw.io').info("Read in solution for time t=%s" % self.t)
-        
-        
+
+
     def plot(self):
         r"""
         Plot the solution
