r"""
Module containing SharpClaw solvers for PyClaw/PetClaw

#  File:        sharpclaw.py
#  Created:     2010-03-20
#  Author:      David Ketcheson
"""
# Solver superclass
from clawpack.pyclaw.solver import Solver, CFLError
from clawpack.pyclaw.util import add_parent_doc

# Reconstructor
try:
    # load c-based WENO reconstructor (PyWENO)
    from clawpack.pyclaw.limiters import reconstruct as recon
except ImportError:
    # load old WENO5 reconstructor
    from clawpack.pyclaw.limiters import recon

def before_step(solver,solution):
    r"""
    Dummy routine called before each step
    
    Replace this routine if you want to do something before each time step.
    """
    pass

class SharpClawSolver(Solver):
    r"""
    Superclass for all SharpClawND solvers.

    Implements Runge-Kutta time stepping and the basic form of a 
    semi-discrete step (the dq() function).  If another method-of-lines
    solver is implemented in the future, it should be based on this class,
    which then ought to be renamed to something like "MOLSolver".

    .. attribute:: before_step
    
        Function called before each time step is taken.
        The required signature for this function is:
        
        def before_step(solver,solution)

    .. attribute:: lim_type

        Limiter(s) to be used.
        0: No limiting.
        1: TVD reconstruction.
        2: WENO reconstruction.
        ``Default = 2``

    .. attribute:: weno_order

        Order of the WENO reconstruction. From 1st to 17th order (PyWENO)
        ``Default = 5``

    .. attribute:: time_integrator

        Time integrator to be used.
        Euler: forward Euler method.
        SSP33: 3-stages, 3rd-order SSP Runge-Kutta method.
        SSP104: 10-stages, 4th-order SSP Runge-Kutta method.
        ``Default = 'SSP104'``

    .. attribute:: char_decomp

        Type of WENO reconstruction.
        0: conservative variables WENO reconstruction (standard).
        1: Wave-slope reconstruction.
        2: characteristic-wise WENO reconstruction.
        3: transmission-based WENO reconstruction.
        ``Default = 0``

    .. attribute:: tfluct_solver

        Whether a total fluctuation solver have to be used. If True the function
        that calculates the total fluctuation must be provided.
        ``Default = False``

    .. attribute:: aux_time_dep

        Whether the auxiliary array is time dependent.
        ``Default = False``
    
    .. attribute:: kernel_language

        Specifies whether to use wrapped Fortran routines ('Fortran')
        or pure Python ('Python').  
        ``Default = 'Fortran'``.

    .. attribute:: num_ghost

        Number of ghost cells.
        ``Default = 3``

    .. attribute:: fwave
    
        Whether to split the flux jump (rather than the jump in Q) into waves; 
        requires that the Riemann solver performs the splitting.  
        ``Default = False``

    .. attribute:: cfl_desired

        Desired CFL number.
        ``Default = 2.45``

    .. attribute:: cfl_max

        Maximum CFL number.
        ``Default = 2.50``

    .. attribute:: dq_src

        Whether a source term is present. If it is present the function that 
        computes its contribution must be provided.
        ``Default = None``

    .. attribute:: call_before_step_each_stage

        Whether to call the method `self.before_step` before each RK stage.
        ``Default = False``

    """
    sspcoeff = {
       'Euler' :       1.0,
       'SSP33':        1.0,
       'SSP104' :      6.0,
       'SSPMS32' :     0.5
       }
    
    # ========================================================================
    #   Initialization routines
    # ========================================================================
    def __init__(self,riemann_solver=None,claw_package=None):
        r"""
        Set default options for SharpClawSolvers and call the super's __init__().
        """
        self.limiters = [1]
        self.before_step = before_step
        self.lim_type = 2
        self.weno_order = 5
        self.time_integrator = 'SSP104'
        self.char_decomp = 0
        self.tfluct_solver = False
        self.aux_time_dep = False
        self.kernel_language = 'Fortran'
        self.num_ghost = 3
        self.fwave = False
        self.cfl_desired = 2.45
        self.cfl_max = 2.5
        self.dq_src = None
        self.call_before_step_each_stage = False
        self._mthlim = self.limiters
        self._method = None
        self._registers = None
<<<<<<< HEAD
        self._sspcoeff = None
=======
>>>>>>> 3d5d2e67

        # Used only if time integrator is 'RK'
        self.a = None
        self.b = None
        self.c = None

        # Used only if time integrator is a multistep method
        self.step_index = 1
        self.alpha = None
        self.beta = None

        # Call general initialization function
        super(SharpClawSolver,self).__init__(riemann_solver,claw_package)
        
    def setup(self,solution):
        """
        Allocate RK stage arrays or previous step solutions and fortran routine work arrays.
        """
        if self.lim_type == 2:
            self.num_ghost = (self.weno_order+1)/2

        # This is a hack to deal with the fact that petsc4py
        # doesn't allow us to change the stencil_width (num_ghost)
        state = solution.state
        state.set_num_ghost(self.num_ghost)
        # End hack

        self._allocate_registers(solution)
        self._set_mthlim()

        state = solution.states[0]
 
        if self.kernel_language=='Fortran':
            if self.fmod is None:
                so_name = 'clawpack.pyclaw.sharpclaw.sharpclaw'+str(self.num_dim)
                self.fmod = __import__(so_name,fromlist=['clawpack.pyclaw.sharpclaw'])
            state.set_cparam(self.fmod)
            state.set_cparam(self.rp)
            self._set_fortran_parameters(state,self.fmod.clawparams,self.fmod.workspace,self.fmod.reconstruct)

        self._allocate_bc_arrays(state)

        super(SharpClawSolver,self).setup(solution)


    def __del__(self):
        r"""
        Deallocate F90 module arrays.
        Also delete Fortran objects, which otherwise tend to persist in Python sessions.
        """
        if self.kernel_language=='Fortran':
            self.fmod.clawparams.dealloc_clawparams()
            self.fmod.workspace.dealloc_workspace(self.char_decomp)
            self.fmod.reconstruct.dealloc_recon_workspace(self.fmod.clawparams.lim_type,self.fmod.clawparams.char_decomp)
            del self.fmod

        super(SharpClawSolver,self).__del__()


    # ========== Time stepping routines ======================================
    def step(self,solution):
        """Evolve q over one time step.

        Take on Runge-Kutta time step or multistep method using the method specified by
        self.time_integrator.  Currently implemented methods:

        'Euler'  : 1st-order Forward Euler integration
        'SSP33'  : 3rd-order strong stability preserving method of Shu & Osher
        'SSP104' : 4th-order strong stability preserving method Ketcheson
        'SSPMS32': 2nd-order strong stability preserving 3-step linear multistep method
        """
        state = solution.states[0]

        self.before_step(self,state)

        try:
            if self.time_integrator=='Euler':
                deltaq=self.dq(state)
                state.q+=deltaq

            elif self.time_integrator=='SSP33':
                deltaq=self.dq(state)
                self._registers[0].q=state.q+deltaq
                self._registers[0].t =state.t+self.dt

                if self.call_before_step_each_stage:
                    self.before_step(self,self._registers[0])
                deltaq=self.dq(self._registers[0])
                self._registers[0].q= 0.75*state.q + 0.25*(self._registers[0].q+deltaq)
                self._registers[0].t = state.t+0.5*self.dt

                if self.call_before_step_each_stage:
                    self.before_step(self,self._registers[0])
                deltaq=self.dq(self._registers[0])
                state.q = 1./3.*state.q + 2./3.*(self._registers[0].q+deltaq)


            elif self.time_integrator=='SSP104':
                s1=self._registers[0]
                s2=self._registers[1]
                s1.q = state.q.copy()

                deltaq=self.dq(state)
                s1.q = state.q + deltaq/6.
                s1.t = state.t + self.dt/6.

                for i in xrange(4):
                    if self.call_before_step_each_stage:
                        self.before_step(self,s1)
                    deltaq=self.dq(s1)
                    s1.q=s1.q + deltaq/6.
                    s1.t =s1.t + self.dt/6.

                s2.q = state.q/25. + 9./25 * s1.q
                s1.q = 15. * s2.q - 5. * s1.q
                s1.t = state.t + self.dt/3.

                for i in xrange(4):
                    if self.call_before_step_each_stage:
                        self.before_step(self,s1)
                    deltaq=self.dq(s1)
                    s1.q=s1.q + deltaq/6.
                    s1.t =s1.t + self.dt/6.
                
                if self.call_before_step_each_stage:
                    self.before_step(self,s1)
                deltaq = self.dq(s1)
                state.q = s2.q + 0.6 * s1.q + 0.1 * deltaq


            elif self.time_integrator=='RK':
                # General RK with specified coefficients
                # self._registers[i].q actually stores dt*f(y_i)
                num_stages = len(self.b)
                for i in range(num_stages):
                    self._registers[i].q = state.q.copy()
                    for j in range(i):
                        self._registers[i].q += self.a[i,j]*self._registers[j].q
                    self._registers[i].t = state.t + self.dt * self.c[i]
                    self._registers[i].q = self.dq(self._registers[i])

                for j in range(num_stages):
                    state.q += self.b[j]*self._registers[j].q


            elif self.time_integrator == 'SSPMS32':
                # Store initial solution
                if self.step_index == 1:
                    self._registers[-2].cfl = self.cfl_desired
                    self._registers[-1].q = state.q.copy()
                    self._registers[-1].cfl = self.cfl_desired

                if self.step_index < 3:
                    # Using Euler method for previous step values
                    deltaq = self.dq(state)
                    state.q += deltaq
                    self.step_index += 1
                else:
                    omega = (self._registers[-2].cfl + self._registers[-1].cfl)/self.cfl.get_cached_max()
                    r = (omega-1.)/omega
                    beta = (omega+1.)/omega
                    alpha = 1./omega**2
                    deltaq = self.dq(state)
                    state.q = r*beta*(state.q + 2*deltaq) + alpha*self._registers[-3].q
                
                # Update stored solutions
<<<<<<< HEAD
                self._registers[-3].q = self._registers[-2].q.copy()
                self._registers[-3].cfl = self._registers[-2].cfl
                self._registers[-2].q = self._registers[-1].q.copy()
                self._registers[-2].cfl = self._registers[-1].cfl
                self._registers[-1].q = state.q.copy()
=======
                self._registers[-3].q = self._registers[-2].q
                self._registers[-3].cfl = self._registers[-2].cfl
                self._registers[-2].q = self._registers[-1].q
                self._registers[-2].cfl = self._registers[-1].cfl
                self._registers[-1].q = state.q
>>>>>>> 3d5d2e67
                self._registers[-1].cfl = self.cfl.get_cached_max()


            elif self.time_integrator == 'LMM':
                num_steps = len(self.alpha)

                # Store initial solution
                if self.step_index == 1:
                    self._registers[-num_steps].q  = state.q.copy()
                    self._registers[-num_steps].dq = self.dq(state)

                if self.step_index < num_steps:
                    # Using SSP104 for previous step values
                    state.q = self.ssp104(state)
                    self._registers[-num_steps+self.step_index].q = state.q.copy()
                    self._registers[-num_steps+self.step_index].dq = self.dq(state)
                    self.step_index += 1
                else:
                    # Update solution: alpha[-1] and beta[-1] correspond to solution at the previous step
                    state.q = self.alpha[-1]*self._registers[-1].q + self.beta[-1]*self._registers[-1].dq
                    for i in range(-num_steps,-1):
                        state.q += self.alpha[i]*self._registers[i].q + self.beta[i]*self._registers[i].dq
                        self._registers[i].q = self._registers[i+1].q.copy()
                        self._registers[i].dq = self._registers[i+1].dq.copy()
                    # Store current solution and function evaluation
                    self._registers[-1].q = state.q.copy()
                    self._registers[-1].dq = self.dq(state)


            else:
                raise Exception('Unrecognized time integrator')
        except CFLError:
            return False


    def ssp104(self,state):
        import copy
<<<<<<< HEAD
        s1 = copy.deepcopy(self._registers[0])
        s2 = copy.deepcopy(self._registers[1])
        s1.q = state.q.copy()
=======
        State = type(state)
        s1 = copy.deepcopy(self.state)
        s2 = State(state.patch,state.num_eqn,state.num_aux)
>>>>>>> 3d5d2e67

        deltaq=self.dq(state)
        s1.q = state.q + deltaq/6.
        s1.t = state.t + self.dt/6.

        for i in xrange(4):
            if self.call_before_step_each_stage:
                self.before_step(self,s1)
            deltaq=self.dq(s1)
            s1.q=s1.q + deltaq/6.
            s1.t =s1.t + self.dt/6.

        s2.q = state.q/25. + 9./25 * s1.q
        s1.q = 15. * s2.q - 5. * s1.q
        s1.t = state.t + self.dt/3.

        for i in xrange(4):
            if self.call_before_step_each_stage:
                self.before_step(self,s1)
            deltaq=self.dq(s1)
            s1.q=s1.q + deltaq/6.
            s1.t =s1.t + self.dt/6.

        if self.call_before_step_each_stage:
            self.before_step(self,s1)
        deltaq = self.dq(s1)
 
        return s2.q + 0.6 * s1.q + 0.1 * deltaq


    def _set_mthlim(self):
        self._mthlim = self.limiters
        if not isinstance(self.limiters,list): self._mthlim=[self._mthlim]
        if len(self._mthlim)==1: self._mthlim = self._mthlim * self.num_waves
        if len(self._mthlim)!=self.num_waves:
            raise Exception('Length of solver.limiters is not equal to 1 or to solver.num_waves')
 
       
    def dq(self,state):
        """
        Evaluate dq/dt * (delta t)
        """

        deltaq = self.dq_hyperbolic(state)

        # Check here if we violated the CFL condition, if we did, return 
        # immediately to evolve_to_time and let it deal with picking a new
        # dt
        if self.cfl.get_cached_max() > self.cfl_max:
            raise CFLError('cfl_max exceeded')

        if self.dq_src is not None:
            deltaq+=self.dq_src(self,state,self.dt)

        return deltaq

    def dq_hyperbolic(self,state):
        raise NotImplementedError('You must subclass SharpClawSolver.')

         
    def dqdt(self,state):
        """
        Evaluate dq/dt.  This routine is used for implicit time stepping.
        """

        self.dt = 1
        deltaq = self.dq_hyperbolic(state)

        if self.dq_src is not None:
            deltaq+=self.dq_src(self,state,self.dt)

        return deltaq.flatten('f')


    def _set_fortran_parameters(self,state,clawparams,workspace,reconstruct):
        """
        Set parameters for Fortran modules used by SharpClaw.
        The modules should be imported and passed as arguments to this function.

        """
        grid = state.grid
        clawparams.num_dim       = grid.num_dim
        clawparams.lim_type      = self.lim_type
        clawparams.weno_order    = self.weno_order
        clawparams.char_decomp   = self.char_decomp
        clawparams.tfluct_solver = self.tfluct_solver
        clawparams.fwave         = self.fwave
        clawparams.index_capa         = state.index_capa+1

        clawparams.num_waves     = self.num_waves
        clawparams.alloc_clawparams()
        for idim in range(grid.num_dim):
            clawparams.xlower[idim]=grid.dimensions[idim].lower
            clawparams.xupper[idim]=grid.dimensions[idim].upper
        clawparams.dx       =grid.delta
        clawparams.mthlim   =self._mthlim

        maxnx = max(grid.num_cells)+2*self.num_ghost
        workspace.alloc_workspace(maxnx,self.num_ghost,state.num_eqn,self.num_waves,self.char_decomp)
        reconstruct.alloc_recon_workspace(maxnx,self.num_ghost,state.num_eqn,self.num_waves,
                                            clawparams.lim_type,clawparams.char_decomp)

    def _allocate_registers(self,solution):
        r"""
        Instantiate State objects for Runge--Kutta stages and Linear Multistep method steps.

        This routine is only used by method-of-lines solvers (SharpClaw),
        not by the Classic solvers.  It allocates additional State objects
        to store the intermediate stages used by Runge--Kutta and Multistep 
        time integrators.

        If we create a MethodOfLinesSolver subclass, this should be moved there.
        """
        if self.time_integrator   == 'Euler':   nregisters=1
        elif self.time_integrator == 'SSP33':   nregisters=2
        elif self.time_integrator == 'SSP104':  nregisters=3
        elif self.time_integrator == 'RK':      nregisters=len(self.b)+2
        elif self.time_integrator == 'SSPMS32': nregisters=4
        elif self.time_integrator == 'LMM':
            nregisters=len(self.alpha)+1
            self.dt_variable = False
        else:
            raise Exception('Unrecognized time intergrator')
        
        state = solution.states[0]
        # use the same class constructor as the solution for the Runge Kutta stages
        State = type(state)
        self._registers = []
        for i in xrange(nregisters-1):
            #Maybe should use State.copy() here?
            self._registers.append(State(state.patch,state.num_eqn,state.num_aux))
            self._registers[-1].problem_data                = state.problem_data
            self._registers[-1].set_num_ghost(self.num_ghost)
            self._registers[-1].t                           = state.t
            if state.num_aux > 0: self._registers[-1].aux   = state.aux

<<<<<<< HEAD
    def set_sspcoeff(self):
        """
        Dictionary of SSP coefficients for time integrators.
        """
        sspcoeff = {
            'Euler' :       1.0,
            'SSP33':        1.0,
            'SSP104' :      6.0,
            'SSPMS32' :     0.5
        }
        
        return sspcoeff[self.time_integrator]


    def set_cfl_max_dt_new(self):
=======
       
        return self.sspcoeff[self.time_integrator]


    def get_cfl_max(self):
        if self.time_integrator == 'SSPMS32' and self.step_index > 2:
            sigma0 = self._registers[-3].cfl + self._registers[-2].cfl
            sigma1 = sigma0 / (self.sspcoeff[self.time_integrator] * sigma0 + self.cfl_max)
        else:
            sigma1 = 1.0

        return sigma1 *self.cfl_max

    def get_dt_new(self):
>>>>>>> 3d5d2e67
        """
        Set maximum CFL number and time-step for next step depending on time integrator
        """
        if self.time_integrator == 'SSPMS32' and self.step_index > 2:
<<<<<<< HEAD
            sigma0 = self._registers[-3].cfl + self._registers[-2].cfl
            sigma1 = sigma0 / (self.set_sspcoeff() * sigma0 + self.cfl_max)

            sigma0 = self._registers[-2].cfl + self._registers[-1].cfl
            sigma2 = sigma0 / (self.set_sspcoeff() * sigma0 + self.cfl_desired)
        else:
            sigma1 = 1.0
            sigma2 = 1.0 
        
        cfl_max = sigma1 *self.cfl_max
        dt_new = sigma2 * self.dt * self.cfl_desired / self.cfl.get_cached_max()

        return cfl_max,dt_new
=======
            sigma0 = self._registers[-2].cfl + self._registers[-1].cfl
            sigma2 = sigma0 / (self.sspcoeff[self.time_integrator] * sigma0 + self.cfl_desired)
        else:
            sigma2 = 1.0 
        
        dt_new = sigma2 * self.dt * self.cfl_desired / self.cfl.get_cached_max()

        return dt_new
>>>>>>> 3d5d2e67




# ========================================================================
class SharpClawSolver1D(SharpClawSolver):
# ========================================================================
    """
    SharpClaw solver for one-dimensional problems.
    
    Used to solve 1D hyperbolic systems using the SharpClaw algorithms,
    which are based on WENO reconstruction and Runge-Kutta time stepping.
    """

    __doc__ += add_parent_doc(SharpClawSolver)
    
    def __init__(self,riemann_solver=None,claw_package=None):
        r"""
        See :class:`SharpClawSolver1D` for more info.
        """   
        self.num_dim = 1
        super(SharpClawSolver1D,self).__init__(riemann_solver,claw_package)


    def dq_hyperbolic(self,state):
        r"""
        Compute dq/dt * (delta t) for the hyperbolic hyperbolic system.

        Note that the capa array, if present, should be located in the aux
        variable.

        Indexing works like this (here num_ghost=2 as an example)::

         0     1     2     3     4     mx+num_ghost-2     mx+num_ghost      mx+num_ghost+2
                     |                        mx+num_ghost-1 |  mx+num_ghost+1
         |     |     |     |     |   ...   |     |     |     |     |
            0     1  |  2     3            mx+num_ghost-2    |mx+num_ghost       
                                                  mx+num_ghost-1   mx+num_ghost+1

        The top indices represent the values that are located on the grid
        cell boundaries such as waves, s and other Riemann problem values, 
        the bottom for the cell centered values such as q.  In particular
        the ith grid cell boundary has the following related information::

                          i-1         i         i+1
                           |          |          |
                           |   i-1    |     i    |
                           |          |          |

        Again, grid cell boundary quantities are at the top, cell centered
        values are in the cell.

        """
    
        import numpy as np

        self._apply_q_bcs(state)
        if state.num_aux > 0:
            self._apply_aux_bcs(state)
        q = self.qbc 

        grid = state.grid
        mx = grid.num_cells[0]

        ixy=1

        if self.kernel_language=='Fortran':
            rp1 = self.rp.rp1._cpointer
            dq,cfl=self.fmod.flux1(q,self.auxbc,self.dt,state.t,ixy,mx,self.num_ghost,mx,rp1)

        elif self.kernel_language=='Python':

            dtdx = np.zeros( (mx+2*self.num_ghost) ,order='F')
            dq   = np.zeros( (state.num_eqn,mx+2*self.num_ghost) ,order='F')

            # Find local value for dt/dx
            if state.index_capa>=0:
                dtdx = self.dt / (grid.delta[0] * state.aux[state.index_capa,:])
            else:
                dtdx += self.dt/grid.delta[0]
 
            aux=self.auxbc
            if aux.shape[0]>0:
                aux_l=aux[:,:-1]
                aux_r=aux[:,1: ]
            else:
                aux_l = None
                aux_r = None

            #Reconstruct (wave reconstruction uses a Riemann solve)
            if self.lim_type==-1: #1st-order Godunov
                ql=q; qr=q
            elif self.lim_type==0: #Unlimited reconstruction
                raise NotImplementedError('Unlimited reconstruction not implemented')
            elif self.lim_type==1: #TVD Reconstruction
                raise NotImplementedError('TVD reconstruction not implemented')
            elif self.lim_type==2: #WENO Reconstruction
                if self.char_decomp==0: #No characteristic decomposition
                    ql,qr=recon.weno(5,q)
                elif self.char_decomp==1: #Wave-based reconstruction
                    q_l=q[:,:-1]
                    q_r=q[:,1: ]
                    wave,s,amdq,apdq = self.rp(q_l,q_r,aux_l,aux_r,state.problem_data)
                    ql,qr=recon.weno5_wave(q,wave,s)
                elif self.char_decomp==2: #Characteristic-wise reconstruction
                    raise NotImplementedError

            # Solve Riemann problem at each interface
            q_l=qr[:,:-1]
            q_r=ql[:,1: ]
            wave,s,amdq,apdq = self.rp(q_l,q_r,aux_l,aux_r,state.problem_data)

            # Loop limits for local portion of grid
            # THIS WON'T WORK IN PARALLEL!
            LL = self.num_ghost - 1
            UL = grid.num_cells[0] + self.num_ghost + 1

            # Compute maximum wave speed
            cfl = 0.0
            for mw in xrange(self.num_waves):
                smax1 = np.max( dtdx[LL  :UL]  *s[mw,LL-1:UL-1])
                smax2 = np.max(-dtdx[LL-1:UL-1]*s[mw,LL-1:UL-1])
                cfl = max(cfl,smax1,smax2)

            #Find total fluctuation within each cell
            wave,s,amdq2,apdq2 = self.rp(ql,qr,aux,aux,state.problem_data)

            # Compute dq
            for m in xrange(state.num_eqn):
                dq[m,LL:UL] = -dtdx[LL:UL]*(amdq[m,LL:UL] + apdq[m,LL-1:UL-1] \
                                + apdq2[m,LL:UL] + amdq2[m,LL:UL])

        else: 
            raise Exception('Unrecognized value of solver.kernel_language.')

        self.cfl.update_global_max(cfl)
        return dq[:,self.num_ghost:-self.num_ghost]
    

# ========================================================================
class SharpClawSolver2D(SharpClawSolver):
# ========================================================================
    """ Two Dimensional SharpClawSolver
    """

    __doc__ += add_parent_doc(SharpClawSolver)

    def __init__(self,riemann_solver=None,claw_package=None):
        r"""
        Create 2D SharpClaw solver
        
        See :class:`SharpClawSolver2D` for more info.
        """   
        self.num_dim = 2

        super(SharpClawSolver2D,self).__init__(riemann_solver,claw_package)


    def dq_hyperbolic(self,state):
        """Compute dq/dt * (delta t) for the hyperbolic hyperbolic system

        Note that the capa array, if present, should be located in the aux
        variable.

        Indexing works like this (here num_ghost=2 as an example)::

         0     1     2     3     4     mx+num_ghost-2     mx+num_ghost      mx+num_ghost+2
                     |                        mx+num_ghost-1 |  mx+num_ghost+1
         |     |     |     |     |   ...   |     |     |     |     |
            0     1  |  2     3            mx+num_ghost-2    |mx+num_ghost       
                                                  mx+num_ghost-1   mx+num_ghost+1

        The top indices represent the values that are located on the grid
        cell boundaries such as waves, s and other Riemann problem values, 
        the bottom for the cell centered values such as q.  In particular
        the ith grid cell boundary has the following related information::

                          i-1         i         i+1
                           |          |          |
                           |   i-1    |     i    |
                           |          |          |

        Again, grid cell boundary quantities are at the top, cell centered
        values are in the cell.

        """
        self._apply_q_bcs(state)
        if state.num_aux > 0:    
            self._apply_aux_bcs(state)
        q = self.qbc 

        grid = state.grid

        num_ghost=self.num_ghost
        mx=grid.num_cells[0]
        my=grid.num_cells[1]
        maxm = max(mx,my)

        if self.kernel_language=='Fortran':
            rpn2 = self.rp.rpn2._cpointer
            dq,cfl=self.fmod.flux2(q,self.auxbc,self.dt,state.t,num_ghost,maxm,mx,my,rpn2)

        else: raise Exception('Only Fortran kernels are supported in 2D.')

        self.cfl.update_global_max(cfl)
        return dq[:,num_ghost:-num_ghost,num_ghost:-num_ghost]<|MERGE_RESOLUTION|>--- conflicted
+++ resolved
@@ -153,10 +153,6 @@
         self._mthlim = self.limiters
         self._method = None
         self._registers = None
-<<<<<<< HEAD
-        self._sspcoeff = None
-=======
->>>>>>> 3d5d2e67
 
         # Used only if time integrator is 'RK'
         self.a = None
@@ -323,19 +319,11 @@
                     state.q = r*beta*(state.q + 2*deltaq) + alpha*self._registers[-3].q
                 
                 # Update stored solutions
-<<<<<<< HEAD
-                self._registers[-3].q = self._registers[-2].q.copy()
-                self._registers[-3].cfl = self._registers[-2].cfl
-                self._registers[-2].q = self._registers[-1].q.copy()
-                self._registers[-2].cfl = self._registers[-1].cfl
-                self._registers[-1].q = state.q.copy()
-=======
                 self._registers[-3].q = self._registers[-2].q
                 self._registers[-3].cfl = self._registers[-2].cfl
                 self._registers[-2].q = self._registers[-1].q
                 self._registers[-2].cfl = self._registers[-1].cfl
                 self._registers[-1].q = state.q
->>>>>>> 3d5d2e67
                 self._registers[-1].cfl = self.cfl.get_cached_max()
 
 
@@ -373,15 +361,9 @@
 
     def ssp104(self,state):
         import copy
-<<<<<<< HEAD
-        s1 = copy.deepcopy(self._registers[0])
-        s2 = copy.deepcopy(self._registers[1])
-        s1.q = state.q.copy()
-=======
         State = type(state)
         s1 = copy.deepcopy(self.state)
         s2 = State(state.patch,state.num_eqn,state.num_aux)
->>>>>>> 3d5d2e67
 
         deltaq=self.dq(state)
         s1.q = state.q + deltaq/6.
@@ -517,24 +499,6 @@
             self._registers[-1].set_num_ghost(self.num_ghost)
             self._registers[-1].t                           = state.t
             if state.num_aux > 0: self._registers[-1].aux   = state.aux
-
-<<<<<<< HEAD
-    def set_sspcoeff(self):
-        """
-        Dictionary of SSP coefficients for time integrators.
-        """
-        sspcoeff = {
-            'Euler' :       1.0,
-            'SSP33':        1.0,
-            'SSP104' :      6.0,
-            'SSPMS32' :     0.5
-        }
-        
-        return sspcoeff[self.time_integrator]
-
-
-    def set_cfl_max_dt_new(self):
-=======
        
         return self.sspcoeff[self.time_integrator]
 
@@ -549,26 +513,10 @@
         return sigma1 *self.cfl_max
 
     def get_dt_new(self):
->>>>>>> 3d5d2e67
         """
         Set maximum CFL number and time-step for next step depending on time integrator
         """
         if self.time_integrator == 'SSPMS32' and self.step_index > 2:
-<<<<<<< HEAD
-            sigma0 = self._registers[-3].cfl + self._registers[-2].cfl
-            sigma1 = sigma0 / (self.set_sspcoeff() * sigma0 + self.cfl_max)
-
-            sigma0 = self._registers[-2].cfl + self._registers[-1].cfl
-            sigma2 = sigma0 / (self.set_sspcoeff() * sigma0 + self.cfl_desired)
-        else:
-            sigma1 = 1.0
-            sigma2 = 1.0 
-        
-        cfl_max = sigma1 *self.cfl_max
-        dt_new = sigma2 * self.dt * self.cfl_desired / self.cfl.get_cached_max()
-
-        return cfl_max,dt_new
-=======
             sigma0 = self._registers[-2].cfl + self._registers[-1].cfl
             sigma2 = sigma0 / (self.sspcoeff[self.time_integrator] * sigma0 + self.cfl_desired)
         else:
@@ -577,7 +525,6 @@
         dt_new = sigma2 * self.dt * self.cfl_desired / self.cfl.get_cached_max()
 
         return dt_new
->>>>>>> 3d5d2e67
 
 
 
