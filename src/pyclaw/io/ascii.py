#!/usr/bin/env python
# encoding: utf-8
r"""
Routines for reading and writing an ascii output file
"""

import os,sys
import logging

from ..util import read_data_line

logger = logging.getLogger('io')

def write(solution,frame,path,file_prefix='fort',write_aux=False,
                    options={},write_p=False):
    r"""
    Write out ascii data file
    
    Write out an ascii file formatted identical to the fortran clawpack files
    including writing out fort.t, fort.q, and fort.aux if necessary.  Note
    that there are some parameters that assumed to be the same for every patch
    in this format which is not necessarily true for the actual data objects.
    Make sure that if you use this output format that all of you patchs share
    the appropriate values of num_dim, num_eqn, num_aux, and t.  Only supports up to
    3 dimensions.
    
    :Input:
     - *solution* - (:class:`~pyclaw.solution.Solution`) Pyclaw object to be 
       output.
     - *frame* - (int) Frame number
     - *path* - (string) Root path
     - *file_prefix* - (string) Prefix for the file name.  ``default = 'fort'``
     - *write_aux* - (bool) Boolean controlling whether the associated 
       auxiliary array should be written out.  ``default = False``
     - *options* - (dict) Dictionary of optional arguments dependent on 
       the format being written.  ``default = {}``
    """
    try:
        # Create file name
        file_name = '%s.t%s' % (file_prefix,str(frame).zfill(4))
        f = open(os.path.join(path,file_name),'w')
        
        # Header for fort.txxxx file
        f.write("%18.8e     time\n" % solution.t)
        f.write("%5i                  num_eqn\n" % solution.num_eqn)
        f.write("%5i                  nstates\n" % len(solution.states))
        f.write("%5i                  num_aux\n" % solution.num_aux)
        f.write("%5i                  num_dim\n" % solution.domain.num_dim)
        f.close()
        
        # Open fort.qxxxx for writing
        file_name = 'fort.q%s' % str(frame).zfill(4)
        q_file = open(os.path.join(path,file_name),'w')
        
        # If num_aux != 0 then we open up a file to write it out as well
        if solution.num_aux > 0 and write_aux:
            file_name = 'fort.a%s' % str(frame).zfill(4)
            aux_file = open(os.path.join(path,file_name),'w')
        
        # for i in range(0,len(solution.patchs)):
        for state in solution.states:
            patch = state.patch
            # Header for fort.qxxxx file
            q_file.write("%5i                  patch_number\n" % patch.patch_index)
            q_file.write("%5i                  AMR_level\n" % patch.level)
            for dim in patch.dimensions:
                q_file.write("%5i                  m%s\n" % (dim.num_cells,dim.name))
            for dim in patch.dimensions:
                q_file.write("%18.8e     %slow\n" % (dim.lower,dim.name))
            for dim in patch.dimensions:
                q_file.write("%18.8e     d%s\n" % (dim.delta,dim.name))
            
            q_file.write("\n")
            
            # Write data from q
            if write_p:
                q = state.p
            else:
                q = state.q

            dims = patch.dimensions
            if patch.num_dim == 1:
                for k in xrange(dims[0].num_cells):
                    for m in xrange(state.num_eqn):
                        q_file.write("%18.8e" % q[m,k])
                    q_file.write('\n')
            elif patch.num_dim == 2:
                for j in xrange(dims[1].num_cells):
                    for k in xrange(dims[0].num_cells):
                        for m in xrange(state.num_eqn):
                            q_file.write("%18.8e" % q[m,k,j])
                        q_file.write('\n')
                    q_file.write('\n')
            elif patch.num_dim == 3:
                for l in xrange(dims[2].num_cells):
                    for j in xrange(dims[1].num_cells):
                        for k in xrange(dims[0].num_cells):
                            for m in range(state.num_eqn):
                                q_file.write("%18.8e" % q[m,k,j,l])
                            q_file.write('\n')
                    q_file.write('\n')
                q_file.write('\n')
            else:
                raise Exception("Dimension Exception in writing fort file.")
            
            if state.num_aux > 0 and write_aux:
                aux = state.aux
                
                aux_file.write("%5i                  patch_number\n" % patch.patch_index)
                aux_file.write("%5i                  AMR_level\n" % patch.level)
                
                for dim in patch.dimensions:
                    aux_file.write("%5i                  m%s\n" % (dim.num_cells,dim.name))
                for dim in patch.dimensions:
                    aux_file.write("%18.8e     %slow\n" % (dim.lower,dim.name))
                for dim in patch.dimensions:
                    aux_file.write("%18.8e     d%s\n" % (dim.delta,dim.name))

                aux_file.write("\n")
                dims = patch.dimensions
                if patch.num_dim == 1:
                    for k in xrange(dims[0].num_cells):
                        for m in xrange(state.num_aux):
                            aux_file.write("%18.8e" % aux[m,k])
                        aux_file.write('\n')
                elif patch.num_dim == 2:
                    for j in xrange(dims[1].num_cells):
                        for k in xrange(dims[0].num_cells):
                            for m in xrange(state.num_aux):
                                aux_file.write("%18.8e" % aux[m,k,j])
                            aux_file.write('\n')    
                        aux_file.write('\n')
                elif patch.num_dim == 3:
                    for l in xrange(dims[2].num_cells):
                        for j in xrange(dims[1].num_cells):
                            for k in xrange(dims[0].num_cells):
                                for m in xrange(state.num_aux):
                                    aux_file.write("%18.8e" % aux[m,k,j,l])
                                aux_file.write('\n')
                            aux_file.write('\n')    
                        aux_file.write('\n')
    
        q_file.close()
        if state.num_aux > 0 and write_aux:
            aux_file.close()
    except IOError, (errno, strerror):
        logger.error("Error writing file: %s" % os.path.join(path,file_name))
        logger.error("I/O error(%s): %s" % (errno, strerror))
        raise 
    except:
        logger.error("Unexpected error:", sys.exc_info()[0])
        raise

def read(solution,frame,path='./',file_prefix='fort',read_aux=False,
                options={}):
    r"""
    Read in a set of ascii formatted files
    
    This routine reads the ascii formatted files corresponding to the classic
    clawpack format 'fort.txxxx', 'fort.qxxxx', and 'fort.axxxx' or 'fort.aux'
    Note that the fort prefix can be changed.
    
    :Input:
     - *solution* - (:class:`~pyclaw.solution.Solution`) Solution object to 
       read the data into.
     - *frame* - (int) Frame number to be read in
     - *path* - (string) Path to the current directory of the file
     - *file_prefix* - (string) Prefix of the files to be read in.  
       ``default = 'fort'``
     - *read_aux* (bool) Whether or not an auxillary file will try to be read 
       in.  ``default = False``
     - *options* - (dict) Dictionary of optional arguments dependent on 
       the format being read in.  ``default = {}``
    """
    
    import numpy as np

    if frame < 0:
        # Don't construct file names with negative frameno values.
        raise IOError("Frame " + str(frame) + " does not exist ***")

    # Construct path names
    base_path = os.path.join(path,)
    q_fname = os.path.join(base_path, '%s.q' % file_prefix) + str(frame).zfill(4)

    # Read in values from fort.t file:
    [t,num_eqn,nstates,num_aux,num_dim] = read_t(frame,path,file_prefix)

    patches = []
    
    # Read in values from fort.q file:
    try:
        f = open(q_fname,'r')
    except IOError:
        print "Error: file " + q_fname + " does not exist or is unreadable."
        raise
    
    # Loop through every patch setting the appropriate information
    # for ng in range(len(solution.patchs)):
    for m in xrange(nstates):
    
        # Read in base header for this patch
        patch_index = read_data_line(f,type='int')
        level = read_data_line(f,type='int')
        n = np.zeros((num_dim))
        lower = np.zeros((num_dim))
        d = np.zeros((num_dim))
        for i in xrange(num_dim):
            n[i] = read_data_line(f,type='int')
        for i in xrange(num_dim):
            lower[i] = read_data_line(f)
        for i in xrange(num_dim):
            d[i] = read_data_line(f)
    
        blank = f.readline()
    
        # Construct the patch
        # Since we do not have names here, we will construct the patch with
        # dimension names x,y,z
        names = ['x','y','z']
        import clawpack.pyclaw as pyclaw
        Dim = pyclaw.Dimension
        dimensions = [Dim(names[i],lower[i],lower[i] + n[i]*d[i],n[i]) for i in xrange(num_dim)]
        patch = pyclaw.geometry.Patch(dimensions)
        state= pyclaw.state.State(patch,num_eqn,num_aux)
        state.t = t


        if num_aux > 0:   
            state.aux[:]=0.
        
        # Fill in q values
        if patch.num_dim == 1:
            for i in xrange(patch.dimensions[0].num_cells):
                l = []
                while len(l)<state.num_eqn:
                    line = f.readline()
                    l = l + line.split()
                for m in xrange(state.num_eqn):
                    state.q[m,i] = float(l[m])
        elif patch.num_dim == 2:
            for j in xrange(patch.dimensions[1].num_cells):
                for i in xrange(patch.dimensions[0].num_cells):
                    l = []
                    while len(l)<state.num_eqn:
                        line = f.readline()
                        l = l + line.split()
                    for m in xrange(state.num_eqn):
                        state.q[m,i,j] = float(l[m])
                blank = f.readline()
        elif patch.num_dim == 3:
            for k in xrange(patch.dimensions[2].num_cells):
                for j in xrange(patch.dimensions[1].num_cells):
                    for i in xrange(patch.dimensions[0].num_cells):
                        l=[]
                        while len(l) < state.num_eqn:
                            line = f.readline()
                            l = l + line.split()
                        for m in xrange(state.num_eqn):
                            state.q[m,i,j,k] = float(l[m])
                    blank = f.readline()
                blank = f.readline()
        else:
            msg = "Read only supported up to 3d."
            logger.critical(msg)
            raise Exception(msg)
    
        # Add AMR attributes:
        patch.patch_index = patch_index
        patch.level = level

        # Add new patch to solution
        solution.states.append(state)
        patches.append(state.patch)
    solution.domain = pyclaw.geometry.Domain(patches)
        

    # Read auxillary file if available and requested
    if solution.states[0].num_aux > 0 and read_aux:
        # Check for aux file
        fname1 = os.path.join(base_path,'%s.a' % file_prefix)+str(frame).zfill(4)
        fname2 = os.path.join(base_path,'%s.a' % file_prefix)+str(0).zfill(4)
        if os.path.exists(fname1):
            # aux file specific to this frame:
            fname = fname1
        elif os.path.exists(fname2):
            # Assume that aux data from initial time is valid for all frames:
            fname = fname2
            # Note that this is generally not true when AMR is used.
            # Should give a better warning message in line below where
            # IOError exception is raised.
        else:
            logger.info("Unable to open auxillary file %s or %s" % (fname1,fname2))
            return
            
        # Found a valid path, try to open and read it
        try:
            f = open(fname,'r')
        except IOError:
            logger.error("File %s was not able to be read." % fname)
            raise
            
<<<<<<< HEAD
            # Read in aux file
            for n in xrange(len(solution.states)):
                # Fetch correct patch
                patch_index = read_data_line(f,type='int')
                patch = solution.states[patch_index-1].patch
        
                # These should match this patch already, raise exception otherwise
                if not (patch.level == read_data_line(f,type='int')):
                    raise IOError("Patch level in aux file header did not match patch no %s." % patch.patch_index)
                for dim in patch.dimensions:
                    if not (dim.num_cells == read_data_line(f,type='int')):
                        raise IOError("Dimension %s's n in aux file header did not match patch no %s." % (dim.name,patch.patch_index))
                for dim in patch.dimensions:
                    if np.abs(dim.lower - read_data_line(f,type='float'))>1.e-15:
                        raise IOError("Dimension %s's lower in aux file header did not match patch no %s." % (dim.name,patch.patch_index))
                for dim in patch.dimensions:
                    if np.abs(dim.delta - read_data_line(f,type='float'))>1.e-15:
                        raise IOError("Dimension %s's d in aux file header did not match patch no %s." % (dim.name,patch.patch_index))
=======
        # Read in aux file
        for state in solution.states:
            patch = state.patch
            # Fetch correct patch
            patch_index = read_data_line(f,type='int')
    
            # These should match this patch already, raise exception otherwise
            if not (patch.level == read_data_line(f,type='int')):
                raise IOError("Patch level in aux file header did not match patch no %s." % patch.patch_index)
            for dim in patch.dimensions:
                num_cells = read_data_line(f,type='int')
                if not dim.num_cells == num_cells:
                    raise Exception("Dimension %s's num_cells in aux file header did not match patch no %s." % (dim.name,patch.patch_index))
            for dim in patch.dimensions:
                lower = read_data_line(f,type='float')
                if np.abs(lower - dim.lower)>1.e-15:
                    raise Exception('Value of lower in aux file does not match.')
            for dim in patch.dimensions:
                delta = read_data_line(f,type='float')
                if np.abs(delta - dim.delta)>1.e-15:
                    raise Exception('Value of delta in aux file does not match.')
>>>>>>> c440cf27

            f.readline()
    
            if patch.num_dim == 1:
                for i in xrange(patch.dimensions[0].num_cells):
                    l = []
                    while len(l)<state.num_aux:
                        line = f.readline()
                        l = l + line.split()
                    for m in xrange(state.num_aux):
                        state.aux[m,i] = float(l[m])
            elif patch.num_dim == 2:
                for j in xrange(patch.dimensions[1].num_cells):
                    for i in xrange(patch.dimensions[0].num_cells):
                        l = []
                        while len(l)<state.num_aux:
                            line = f.readline()
                            l = l + line.split()
                        for m in xrange(state.num_aux):
                            state.aux[m,i,j] = float(l[m])
                    blank = f.readline()
            elif patch.num_dim == 3:
                for k in xrange(patch.dimensions[2].num_cells):
                    for j in xrange(patch.dimensions[1].num_cells):
                        for i in xrange(patch.dimensions[0].num_cells):
                            l = []
                            while len(l)<state.num_aux:
                                line = f.readline()
                                l = l + line.split()
                            for m in xrange(state.num_aux):
                                state.aux[m,i,j,k] = float(l[m])
                        blank = f.readline()
                    blank = f.readline()
        
            
def read_t(frame,path='./',file_prefix='fort'):
    r"""Read only the fort.t file and return the data
    
    :Input:
     - *frame* - (int) Frame number to be read in
     - *path* - (string) Path to the current directory of the file
     - *file_prefix* - (string) Prefix of the files to be read in.  
       ``default = 'fort'``
     
    :Output:
     - (list) List of output variables
     - *t* - (int) Time of frame
     - *num_eqn* - (int) Number of equations in the frame
     - *nstates* - (int) Number of states
     - *num_aux* - (int) Auxillary value in the frame
     - *num_dim* - (int) Number of dimensions in q and aux
    
    """

    base_path = os.path.join(path,)
    path = os.path.join(base_path, '%s.t' % file_prefix) + str(frame).zfill(4)
    logger.debug("Opening %s file." % path)
    try:
        f = open(path,'r')
    except(IOError):
        print "Error: file " + path + " does not exist or is unreadable."
        raise
        
    t = read_data_line(f)
    num_eqn = read_data_line(f,type='int')
    nstates = read_data_line(f,type='int')
    num_aux = read_data_line(f,type='int')
    num_dim = read_data_line(f,type='int')
    
    f.close()
        
    return t,num_eqn,nstates,num_aux,num_dim<|MERGE_RESOLUTION|>--- conflicted
+++ resolved
@@ -300,26 +300,6 @@
             logger.error("File %s was not able to be read." % fname)
             raise
             
-<<<<<<< HEAD
-            # Read in aux file
-            for n in xrange(len(solution.states)):
-                # Fetch correct patch
-                patch_index = read_data_line(f,type='int')
-                patch = solution.states[patch_index-1].patch
-        
-                # These should match this patch already, raise exception otherwise
-                if not (patch.level == read_data_line(f,type='int')):
-                    raise IOError("Patch level in aux file header did not match patch no %s." % patch.patch_index)
-                for dim in patch.dimensions:
-                    if not (dim.num_cells == read_data_line(f,type='int')):
-                        raise IOError("Dimension %s's n in aux file header did not match patch no %s." % (dim.name,patch.patch_index))
-                for dim in patch.dimensions:
-                    if np.abs(dim.lower - read_data_line(f,type='float'))>1.e-15:
-                        raise IOError("Dimension %s's lower in aux file header did not match patch no %s." % (dim.name,patch.patch_index))
-                for dim in patch.dimensions:
-                    if np.abs(dim.delta - read_data_line(f,type='float'))>1.e-15:
-                        raise IOError("Dimension %s's d in aux file header did not match patch no %s." % (dim.name,patch.patch_index))
-=======
         # Read in aux file
         for state in solution.states:
             patch = state.patch
@@ -341,7 +321,6 @@
                 delta = read_data_line(f,type='float')
                 if np.abs(delta - dim.delta)>1.e-15:
                     raise Exception('Value of delta in aux file does not match.')
->>>>>>> c440cf27
 
             f.readline()
     
