--- conflicted
+++ resolved
@@ -1,11 +1,6 @@
-<<<<<<< HEAD
-FC ?= gfortran -O3
-F2PY ?= f2py --opt="-O3" --f90flags="-O3" --f77flags="-O3"
-=======
 FC ?= gfortran
 F2PY ?= f2py
-FFLAGS ?= -O3
->>>>>>> 81117bc4
+FFLAGS ?=
 
 ONE_D_CLASSIC = $(PYCLAW)/src/fortran/1d/classic
 
@@ -48,21 +43,6 @@
 	${F2PY} -m sharpclaw2 -c $(TWO_D_SHARPCLAW_SOURCES) $(RP_SOURCE)
 
 step2ds.o: $(TWO_D_CLASSIC)/step2ds.f
-<<<<<<< HEAD
-	$(FC) -o step2ds.o -c $(TWO_D_CLASSIC)/step2ds.f
-
-flux2.o: $(TWO_D_CLASSIC)/flux2.f
-	$(FC) -o flux2.o -c $(TWO_D_CLASSIC)/flux2.f
-
-flux2fw.o: $(TWO_D_CLASSIC)/flux2fw.f
-	$(FC) -o flux2fw.o -c $(TWO_D_CLASSIC)/flux2fw.f
-
-limiter.o: $(ONE_D_CLASSIC)/limiter.f
-	$(FC) -o limiter.o -c $(ONE_D_CLASSIC)/limiter.f
-
-philim.o: $(ONE_D_CLASSIC)/philim.f
-	$(FC) -o philim.o -c $(ONE_D_CLASSIC)/philim.f
-=======
 	$(FC) $(FFLAGS) -o step2ds.o -c $(TWO_D_CLASSIC)/step2ds.f
 
 flux2.o: $(TWO_D_CLASSIC)/flux2.f
@@ -76,7 +56,6 @@
 
 philim.o: $(ONE_D_CLASSIC)/philim.f
 	$(FC) $(FFLAGS) -o philim.o -c $(ONE_D_CLASSIC)/philim.f
->>>>>>> 81117bc4
 
 clean:
 	rm -f *.o *.so *.pyc *.log
