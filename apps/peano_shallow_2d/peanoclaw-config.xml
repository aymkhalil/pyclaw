<?xml version="1.0"?>

<peano-configuration>
  <run-peanoclaw-on-spacetree-grid
  	plot-substeps="yes"
<<<<<<< HEAD
  	additional-levels-for-predefined-refinement="1"
=======
  	additional-levels-for-predefined-refinement="0"
>>>>>>> 67b2d282
  >
  
    <log-filter target="" component=""       switch="off" />
    <log-filter target="info" component=""   switch="on" />
    <log-filter target="debug" component="::pyclawBindings"   switch="off" />
    <log-filter target="debug" component="peano::applications::peanoclaw::interpolate"   switch="off" />
    <log-filter target="debug" component="peano::applications::peanoclaw::mappings::SpacetreeGrid2Remesh::destroyHangingVertex"   switch="off" />
    <log-filter target="debug" component="peano::kernel::heap::Heap::getData"   switch="off" />
    
    
    <log-output log-output-file="" column-separator=" " log-time-stamp="no" log-time-stamp-human-readable="yes" log-machine-name="no" log-message-type="yes" log-trace="yes" />
  
  
  </run-peanoclaw-on-spacetree-grid>
</peano-configuration><|MERGE_RESOLUTION|>--- conflicted
+++ resolved
@@ -3,11 +3,7 @@
 <peano-configuration>
   <run-peanoclaw-on-spacetree-grid
   	plot-substeps="yes"
-<<<<<<< HEAD
-  	additional-levels-for-predefined-refinement="1"
-=======
   	additional-levels-for-predefined-refinement="0"
->>>>>>> 67b2d282
   >
   
     <log-filter target="" component=""       switch="off" />
